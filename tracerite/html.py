from importlib.resources import files

from html5tagger import HTML, E

from .trace import chainmsg, extract_chain

style = files(__package__).joinpath("style.css").read_text(encoding="UTF-8")
javascript = files(__package__).joinpath("script.js").read_text(encoding="UTF-8")

detail_show = "{display: inherit}"

symbols = {"call": "➤", "warning": "⚠️", "error": "💣", "stop": "🛑"}
tooltips = {
    "call": "Call",
    "warning": "Call from your code",
    "error": "{type}",
    "stop": "{type}",
}

<<<<<<< HEAD
from .trace import chainmsg

=======
>>>>>>> 17ef1eea

def html_traceback(
    exc=None,
    chain=None,
    *,
    include_js_css=True,
    local_urls=False,
    replace_previous=False,
    **extract_args,
):
    chain = chain or extract_chain(exc=exc, **extract_args)[-3:]
    # Chain is oldest-first from extract_chain
    with E.div(
        class_="tracerite", data_replace_previous="1" if replace_previous else None
    ) as doc:
        if include_js_css:
            doc._style(style)
        for i, e in enumerate(chain):
            # Get chaining suffix for exception header
            chain_suffix = ""
            if i > 0:
                chain_suffix = chainmsg.get(e.get("from", "none"), "")
            _exception(doc, e, local_urls=local_urls, chain_suffix=chain_suffix)

        if include_js_css:
            # Build scrollto calls
            scrollto_calls = []
            for e in reversed(chain):
                for info in e["frames"]:
                    if info["relevance"] != "call":
                        scrollto_calls.append(f"tracerite_scrollto('{info['id']}')")
                        break
            doc._script(javascript + "\n" + "\n".join(scrollto_calls))
    return doc


def _exception(doc, info, *, local_urls=False, chain_suffix=""):
    """Format single exception message and traceback"""
    summary, message = info["summary"], info["message"]
    doc.h3(E.span(f"{info['type']}{chain_suffix}:", class_="exctype")(f" {summary}"))
    if summary != message:
        if message.startswith(summary):
            message = message[len(summary) :]
        doc.pre(message, class_="excmessage")
    # Traceback available?
    frames = info["frames"]
    if not frames:
        return
    # Format call chain
    limitedframes = [*frames[:10], ..., *frames[-4:]] if len(frames) > 16 else frames
    # Collect symbols for floating indicators
    frame_symbols = []
    for frinfo in limitedframes:
        if frinfo is not ... and frinfo["relevance"] != "call":
            frame_symbols.append((frinfo["id"], symbols.get(frinfo["relevance"], "")))
    with doc.div(class_="traceback-wrapper"):
        # Floating overlay symbols (one per frame, positioned dynamically)
        for fid, sym in frame_symbols:
            with doc.span(class_="floating-symbol", data_frame=fid):
                doc.span("◂", class_="arrow arrow-left")
                doc.span(sym, class_="sym")
                doc.span("▸", class_="arrow arrow-right")
        with doc.div(class_="traceback-frames"):
            # Render frames
            for frinfo in limitedframes:
                if frinfo is ...:
                    with doc.div(class_="traceback-details traceback-ellipsis"):
                        doc.p("...")
                    continue
                attrs = {
                    "class_": "traceback-details",
                    "data_function": frinfo["function"],
                    "id": frinfo["id"],
                }
                with doc.div(**attrs):
                    _frame_label(doc, frinfo, local_urls=local_urls)
                    with doc.div(class_="frame-content"):
                        traceback_detail(doc, info, frinfo)
                        variable_inspector(doc, frinfo["variables"])


def _frame_label(doc, frinfo, *, local_urls=False):
    """Render sticky label for a code frame with optional editor links."""
    # Build title text: full path with line number
    if frinfo["filename"]:
        lineno = frinfo["range"].lfirst if frinfo["range"] else "?"
        title = f"{frinfo['filename']}:{lineno}"
    else:
        title = frinfo["location"] or frinfo["function"] or ""

    with doc.div(class_="frame-label", title=title):
        doc.strong(frinfo["location"])
        if frinfo["function"]:
            doc(" ")
            doc.span(frinfo["function"], class_="frame-function")
        # Editor links if available
        urls = frinfo.get("urls", {})
        if local_urls and urls:
            for name, href in urls.items():
                doc.a(name, href=href, class_="frame-link")


def traceback_detail(doc, info, frinfo):
    # Code printout
    fragments = frinfo.get("fragments", [])
    if not fragments:
        doc.p("Source code not available")
        if frinfo is info["frames"][-1]:
            doc(" but ").strong(info["type"])(" was raised from here")
    else:
        with doc.pre, doc.code:
            start = frinfo["linenostart"]
            for line_info in fragments:
                line_num = line_info["line"]
                abs_line = start + line_num - 1
                fragments = line_info["fragments"]

                # Prepare tooltip attributes for tooltip span on final line
                tooltip_attrs = {}
                if frinfo["range"] and abs_line == frinfo["range"].lfinal:
                    relevance = frinfo["relevance"]
                    symbol = symbols.get(relevance, frinfo["relevance"])
                    try:
                        text = tooltips[relevance].format(**info, **frinfo)
                        # Replace newlines with spaces for HTML attribute
                        text = text.replace("\n", " ")
                    except Exception:
                        text = repr(relevance)
                    tooltip_attrs = {
                        "class": "tracerite-tooltip",
                        "data-symbol": symbol,
                        "data-tooltip": text,
                    }

                # Render content fragments inside the codeline span
                with doc.span(class_="codeline", data_lineno=abs_line):
                    # Find the first non-trailing fragment to start the tooltip span
                    non_trailing_fragments = []
                    trailing_fragment = None
                    for fragment in fragments:
                        if "trailing" in fragment:
                            trailing_fragment = fragment
                            break
                        non_trailing_fragments.append(fragment)

                    # Render leading whitespace/indentation first (outside tooltip span)
                    if non_trailing_fragments:
                        first_fragment = non_trailing_fragments[0]
                        code = first_fragment["code"]
                        leading_whitespace = code[: len(code) - len(code.lstrip())]
                        if leading_whitespace:
                            doc(leading_whitespace)
                            # Create modified first fragment without leading whitespace
                            first_fragment_modified = {
                                **first_fragment,
                                "code": code.lstrip(),
                            }
                            non_trailing_fragments[0] = first_fragment_modified

                    # Render the tooltip span around the actual code content
                    if tooltip_attrs and non_trailing_fragments:
                        with doc.span(
                            class_="tracerite-tooltip",
                            data_tooltip=tooltip_attrs["data-tooltip"],
                        ):
                            for fragment in non_trailing_fragments:
                                _render_fragment(doc, fragment)
                        # Add separate symbol and tooltip text elements
                        doc.span(
                            class_="tracerite-symbol",
                            data_symbol=tooltip_attrs["data-symbol"],
                        )
                        doc.span(
                            class_="tracerite-tooltip-text",
                            data_tooltip=tooltip_attrs["data-tooltip"],
                        )
                    else:
                        for fragment in non_trailing_fragments:
                            _render_fragment(doc, fragment)

                    # Set fragment for trailing handling
                    fragment = trailing_fragment
                # Render trailing fragment outside the span
                if fragment:
                    _render_fragment(doc, fragment)


def _render_fragment(doc, fragment):
    """Render a single fragment with appropriate styling."""
    code = fragment["code"]

    mark = fragment.get("mark")
    em = fragment.get("em")

    # Render opening tags for "mark" and "em" if applicable
    if mark in ["solo", "beg"]:
        doc(HTML("<mark>"))
    if em in ["solo", "beg"]:
        doc(HTML("<em>"))

    # Render the code
    doc(code)

    # Render closing tags for "mark" and "em" if applicable
    if em in ["fin", "solo"]:
        doc(HTML("</em>"))
    if mark in ["fin", "solo"]:
        doc(HTML("</mark>"))


def variable_inspector(doc, variables):
    if not variables:
        return
    with doc.table(class_="inspector key-value"):
        for var_info in variables:
            # Handle both old tuple format and new VarInfo namedtuple
            if hasattr(var_info, "name"):
                n, t, v, fmt = (
                    var_info.name,
                    var_info.typename,
                    var_info.value,
                    var_info.format_hint,
                )
            else:
                # Backwards compatibility with old tuple format
                n, t, v = var_info
                fmt = "inline"

            doc.tr.td.span(n, class_="var")
            if t:
                doc(": ").span(f"{t}\u00a0=\u00a0", class_="type")
            else:
                doc("\u00a0").span("=\u00a0", class_="type")  # No type printed
            doc.td(class_=f"val val-{fmt}")
            if isinstance(v, str):
                if fmt == "block":
                    # For block format, use <pre> tag for proper formatting
                    doc.pre(v)
                else:
                    doc(v)
            elif isinstance(v, dict) and v.get("type") == "keyvalue":
                _format_keyvalue(doc, v["rows"])
            elif isinstance(v, dict) and v.get("type") == "array":
                with doc.div(class_="array-with-scale"):
                    _format_matrix(doc, v["rows"])
                    if v.get("suffix"):
                        doc.span(v["suffix"], class_="scale-suffix")
            else:
                _format_matrix(doc, v)


def _format_keyvalue(doc, rows):
    """Format key-value pairs (dicts, dataclasses) as a definition list."""
    with doc.dl(class_="keyvalue-dl"):
        for key, val in rows:
            doc.dt(key)
            doc.dd(val)


def _format_matrix(doc, v):
    skipcol = skiprow = False
    with doc.table:
        for row in v:
            if row[0] is None:
                skiprow = True
                continue
            doc.tr()
            if skiprow:
                skiprow = False
                doc(class_="skippedabove")
            for e in row:
                if e is None:
                    skipcol = True
                    continue
                if skipcol:
                    skipcol = False
                    doc.td(e, class_="skippedleft")
                else:
                    doc.td(e)<|MERGE_RESOLUTION|>--- conflicted
+++ resolved
@@ -17,11 +17,6 @@
     "stop": "{type}",
 }
 
-<<<<<<< HEAD
-from .trace import chainmsg
-
-=======
->>>>>>> 17ef1eea
 
 def html_traceback(
     exc=None,
